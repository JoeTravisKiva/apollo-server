{
  "dependencies": {
    "chai": "registry:npm/chai#3.5.0+20160415060238",
    "graphql": "github:nitintutlani/typed-graphql"
  },
  "globalDependencies": {
<<<<<<< HEAD
    "body-parser": "registry:dt/body-parser#0.0.0+20160619023215",
=======
    "body-parser": "registry:dt/body-parser#0.0.0+20160317120654",
>>>>>>> f6f25c61
    "express": "registry:dt/express#4.0.0+20160317120654",
    "express-serve-static-core": "registry:dt/express-serve-static-core#0.0.0+20160322035842",
    "hapi": "registry:dt/hapi#13.0.0+20160602125023",
    "koa": "registry:dt/koa#2.0.0+20160317120654",
    "mime": "registry:dt/mime#0.0.0+20160316155526",
    "mocha": "registry:dt/mocha#2.2.5+20160317120654",
    "multer": "registry:dt/multer#0.0.0+20160317120654",
    "node": "registry:dt/node#6.0.0+20160524002506",
    "serve-static": "registry:dt/serve-static#0.0.0+20160501131543"
  }
}<|MERGE_RESOLUTION|>--- conflicted
+++ resolved
@@ -4,11 +4,7 @@
     "graphql": "github:nitintutlani/typed-graphql"
   },
   "globalDependencies": {
-<<<<<<< HEAD
     "body-parser": "registry:dt/body-parser#0.0.0+20160619023215",
-=======
-    "body-parser": "registry:dt/body-parser#0.0.0+20160317120654",
->>>>>>> f6f25c61
     "express": "registry:dt/express#4.0.0+20160317120654",
     "express-serve-static-core": "registry:dt/express-serve-static-core#0.0.0+20160322035842",
     "hapi": "registry:dt/hapi#13.0.0+20160602125023",
