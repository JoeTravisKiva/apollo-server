--- conflicted
+++ resolved
@@ -1,10 +1,6 @@
 {
   "name": "apollo-server-plugin-response-cache",
-<<<<<<< HEAD
-  "version": "0.2.5-alpha.8",
-=======
-  "version": "0.2.6",
->>>>>>> 57210129
+  "version": "0.2.7-alpha.8",
   "description": "Apollo Server full query response cache",
   "main": "dist/index.js",
   "types": "dist/index.d.ts",
