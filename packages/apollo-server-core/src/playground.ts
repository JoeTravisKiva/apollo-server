--- conflicted
+++ resolved
@@ -61,16 +61,8 @@
   const playgroundOptions: PlaygroundRenderPageOptions = {
     ...defaultPlaygroundOptions,
     ...playgroundOverrides,
-<<<<<<< HEAD
-    settings: {
-      ...defaultPlaygroundOptions.settings,
-      ...playgroundOverrides.settings,
-    },
-  } as PlaygroundRenderPageOptions; // TODO: Remove casting when strict mode = true in apollo-server-core tsconfig
-=======
     ...settingsOverrides,
   };
->>>>>>> 0d438a74
 
   return playgroundOptions;
 }